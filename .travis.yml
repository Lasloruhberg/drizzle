language: python

python:
    - 2.6
    - 2.7
    - 3.3
    - 3.4
    # This is just for "egg_info".  All other builds are explicitly given in the matrix
env:
    global:
        # The following versions are the 'default' for tests, unless
        # overidden underneath. They are defined here in order to save having
        # to repeat them for all configurations.
        - NUMPY_VERSION=1.8
        - ASTROPY_VERSION=development
        - CONDA_INSTALL='conda install -c astropy-ci-extras --yes'
        - PIP_INSTALL='pip install'
    matrix:
        - SETUP_CMD='egg_info'

matrix:
    include:

        # Do a coverage test in Python 2. 
        - python: 2.7
          env: SETUP_CMD='test --coverage'

        # Check for sphinx doc build warnings - we do this first because it
        # may run for a long time
        - python: 2.7
          env: SETUP_CMD='build_sphinx -w'

        # Try Astropy development version
        - python: 2.7
          env: ASTROPY_VERSION=development SETUP_CMD='test'
        - python: 3.3
          env: ASTROPY_VERSION=development SETUP_CMD='test'

        # Try all python versions with the latest numpy
        - python: 2.6
          env: SETUP_CMD='test'
        - python: 2.7
          env: SETUP_CMD='test'
        - python: 3.3
          env: SETUP_CMD='test'
        - python: 3.4
          env: SETUP_CMD='test'

        # Try older numpy versions
        - python: 3.3
          env: NUMPY_VERSION=1.7 SETUP_CMD='test'
        - python: 2.7
          env: NUMPY_VERSION=1.7 SETUP_CMD='test'
        - python: 2.7
          env: NUMPY_VERSION=1.6 SETUP_CMD='test'
        - python: 2.7
          env: NUMPY_VERSION=1.5 SETUP_CMD='test'

before_install:

    # Use utf8 encoding. Should be default, but this is insurance against
    # future changes
    - export PYTHONIOENCODING=UTF8
    - wget http://repo.continuum.io/miniconda/Miniconda-latest-Linux-x86_64.sh -O miniconda.sh
    - chmod +x miniconda.sh
    - ./miniconda.sh -b
    - export PATH=/home/travis/miniconda/bin:$PATH
    - conda update --yes conda

    # UPDATE APT-GET LISTINGS
    - sudo apt-get update

    # DOCUMENTATION DEPENDENCIES
    - if [[ $SETUP_CMD == build_sphinx* ]]; then sudo apt-get install graphviz texlive-latex-extra dvipng; fi

install:

    # CONDA
    - conda create --yes -n test -c astropy-ci-extras python=$TRAVIS_PYTHON_VERSION
    - source activate test

    # CORE DEPENDENCIES
    - if [[ $SETUP_CMD != egg_info ]]; then $CONDA_INSTALL numpy=$NUMPY_VERSION scipy pytest pip Cython; fi
    - if [[ $SETUP_CMD != egg_info ]]; then $PIP_INSTALL pytest-xdist; fi
    - if [[ $SETUP_CMD != egg_info ]]; then $PIP_INSTALL jinja2; fi
 
    # ASTROPY
    - if [[ $SETUP_CMD != egg_info ]] && [[ $ASTROPY_VERSION == development ]]; then $PIP_INSTALL git+http://github.com/astropy/astropy.git#egg=astropy; fi
    - if [[ $SETUP_CMD != egg_info ]] && [[ $ASTROPY_VERSION == stable ]]; then $CONDA_INSTALL numpy=$NUMPY_VERSION astropy; fi

    # OPTIONAL DEPENDENCIES
<<<<<<< HEAD

=======
    - if [[ $SETUP_CMD != egg_info ]]; then $CONDA_INSTALL scipy; fi
    - if [[ $SETUP_CMD != egg_info ]]; then $PIP_INSTALL jinja2; fi
    
>>>>>>> afcb9b24
    # DOCUMENTATION DEPENDENCIES
    # build_sphinx needs sphinx and matplotlib (for plot_directive). Note that
    # this matplotlib will *not* work with py 3.x, but our sphinx build is
    # currently 2.7, so that's fine
    - if [[ $SETUP_CMD == build_sphinx* ]]; then $CONDA_INSTALL numpy=$NUMPY_VERSION Sphinx matplotlib; fi

    # COVERAGE DEPENDENCIES
    - if [[ $SETUP_CMD == 'test --coverage' ]]; then $PIP_INSTALL coverage coveralls; fi

script:
   - python setup.py $SETUP_CMD

after_success:
    # If coveralls.io is set up for this package, uncomment the line
    # below and replace "packagename" with the name of your package.
    # The coveragerc file may be customized as needed for your package.
    # - if [[ $SETUP_CMD == 'test --coverage' ]]; then coveralls --rcfile='packagename/tests/coveragerc'; fi<|MERGE_RESOLUTION|>--- conflicted
+++ resolved
@@ -19,7 +19,7 @@
         - SETUP_CMD='egg_info'
 
 matrix:
-    include:
+ /   include:
 
         # Do a coverage test in Python 2. 
         - python: 2.7
@@ -89,13 +89,7 @@
     - if [[ $SETUP_CMD != egg_info ]] && [[ $ASTROPY_VERSION == stable ]]; then $CONDA_INSTALL numpy=$NUMPY_VERSION astropy; fi
 
     # OPTIONAL DEPENDENCIES
-<<<<<<< HEAD
 
-=======
-    - if [[ $SETUP_CMD != egg_info ]]; then $CONDA_INSTALL scipy; fi
-    - if [[ $SETUP_CMD != egg_info ]]; then $PIP_INSTALL jinja2; fi
-    
->>>>>>> afcb9b24
     # DOCUMENTATION DEPENDENCIES
     # build_sphinx needs sphinx and matplotlib (for plot_directive). Note that
     # this matplotlib will *not* work with py 3.x, but our sphinx build is
